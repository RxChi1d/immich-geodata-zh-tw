--- conflicted
+++ resolved
@@ -28,16 +28,13 @@
 ## [未發佈版本]
 
 ### Added
-<<<<<<< HEAD
 - **Wikidata 翻譯工具**：通用地名翻譯引擎，支援 P131 層級驗證與 P31 實例類型過濾，內建多語言回退、OpenCC 簡繁轉換、批次 API 快取與穩健重試機制
 - **翻譯可追溯性**：翻譯結果包含實際使用語言與層級驗證狀態，提升除錯與品質分析能力
 - **南韓地理資料處理器**：完整 ETL 流程，整合 Wikidata 翻譯產出繁體中文地名，並針對世宗特別自治市特殊結構進行最佳化
 
 ### Changed
 - **南韓翻譯策略**：整合廣域市/道繁中對照表，使用 Wikidata 翻譯 Admin 2/3 層級，產出符合臺灣用語的行政區名稱
-=======
 - **資料來源授權聲明**：新增 NOTICE.md 完整聲明第三方資料授權,符合 GeoNames (CC-BY 4.0) 與 OpenStreetMap (ODbL 1.0) 等授權要求
->>>>>>> e84e6b00
 
 ---
 
